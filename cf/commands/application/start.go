--- conflicted
+++ resolved
@@ -11,19 +11,11 @@
 	"sync"
 
 	"github.com/cloudfoundry/cli/cf"
-<<<<<<< HEAD
-	"github.com/cloudfoundry/cli/cf/api/app_instances"
+	"github.com/cloudfoundry/cli/cf/api/appinstances"
 	"github.com/cloudfoundry/cli/cf/api/applications"
 	"github.com/cloudfoundry/cli/cf/api/logs"
-	"github.com/cloudfoundry/cli/cf/command_registry"
-	"github.com/cloudfoundry/cli/cf/configuration/core_config"
-=======
-	"github.com/cloudfoundry/cli/cf/api"
-	"github.com/cloudfoundry/cli/cf/api/appinstances"
-	"github.com/cloudfoundry/cli/cf/api/applications"
 	"github.com/cloudfoundry/cli/cf/commandregistry"
 	"github.com/cloudfoundry/cli/cf/configuration/coreconfig"
->>>>>>> 6f7ba8aa
 	. "github.com/cloudfoundry/cli/cf/i18n"
 	"github.com/cloudfoundry/cli/cf/models"
 	"github.com/cloudfoundry/cli/cf/requirements"
@@ -59,13 +51,8 @@
 	appDisplayer     ApplicationDisplayer
 	appReq           requirements.ApplicationRequirement
 	appRepo          applications.ApplicationRepository
-<<<<<<< HEAD
-	appInstancesRepo app_instances.AppInstancesRepository
 	logRepo          logs.LogsRepository
-=======
 	appInstancesRepo appinstances.AppInstancesRepository
-	logRepo          api.LogsRepository
->>>>>>> 6f7ba8aa
 
 	LogServerConnectionTimeout time.Duration
 	StartupTimeout             time.Duration
@@ -201,13 +188,8 @@
 	cmd.ui.Say("")
 	cmd.ui.Ok()
 
-<<<<<<< HEAD
-	//detected start command on first push is not present until starting completes
-	startedApp, apiErr := cmd.appRepo.GetApp(updatedApp.Guid)
-=======
 	//detectedstartcommand on first push is not present until starting completes
 	startedApp, apiErr := cmd.appRepo.GetApp(updatedApp.GUID)
->>>>>>> 6f7ba8aa
 	if err != nil {
 		cmd.ui.Failed(apiErr.Error())
 		return
@@ -244,18 +226,14 @@
 		startWait.Done()
 	}
 
-<<<<<<< HEAD
 	timer := time.NewTimer(cmd.LogServerConnectionTimeout)
-=======
-	c, err := cmd.logRepo.TailLogsFor(app.GUID, onConnect)
->>>>>>> 6f7ba8aa
 
 	c := make(chan logs.Loggable)
 	e := make(chan error)
 
 	defer doneWait.Done()
 
-	go cmd.logRepo.TailLogsFor(app.Guid, onConnect, c, e)
+	go cmd.logRepo.TailLogsFor(app.GUID, onConnect, c, e)
 
 	for {
 		select {
