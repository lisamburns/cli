package v7

import (
	"code.cloudfoundry.org/cli/command/flag"
)

type CheckRouteCommand struct {
	BaseCommand

	RequiredArgs    flag.Domain      `positional-args:"yes"`
	Hostname        string           `long:"hostname" short:"n" description:"Hostname used to identify the HTTP route"`
<<<<<<< HEAD
	Path            flag.V7RoutePath `long:"path" description:"Path for the route"`
	Port            int              `long:"port" description:"Port used to identify the TCP route"`
	usage           interface{}      `usage:"Check an HTTP route:\n   CF_NAME check-route DOMAIN [--hostname HOSTNAME] [--path PATH]\n\nCheck a TCP route:\n   cf check-route DOMAIN --port PORT\n\nEXAMPLES:\n   CF_NAME check-route example.com                      # example.com\n   CF_NAME check-route example.com -n myhost --path foo # myhost.example.com/foo\n   CF_NAME check-route example.com --path foo           # example.com/foo\n   CF_NAME check-route example.com --port 5000          # example.com:5000"`
=======
	Path            flag.V7RoutePath `long:"path" description:"Path used to identify the HTTP route"`
	Port            int              `long:"port" description:"Port used to identify the TCP route"`
	usage           interface{}      `usage:"Check an HTTP route:\n      CF_NAME check-route DOMAIN [--hostname HOSTNAME] [--path PATH]\n\n   Check a TCP route:\n      cf check-route DOMAIN --port PORT\n\nEXAMPLES:\n   CF_NAME check-route example.com                      # example.com\n   CF_NAME check-route example.com -n myhost --path foo # myhost.example.com/foo\n   CF_NAME check-route example.com --path foo           # example.com/foo\n   CF_NAME check-route example.com --port 5000          # example.com:5000"`
>>>>>>> b452577c
	relatedCommands interface{}      `related_commands:"create-route, delete-route, routes"`
}

func (cmd CheckRouteCommand) Execute(args []string) error {
	err := cmd.SharedActor.CheckTarget(true, false)
	if err != nil {
		return err
	}

	_, err = cmd.Config.CurrentUser()
	if err != nil {
		return err
	}

	cmd.UI.DisplayText("Checking for route...")

	path := cmd.Path.Path
	matches, warnings, err := cmd.Actor.CheckRoute(cmd.RequiredArgs.Domain, cmd.Hostname, path, cmd.Port)
	cmd.UI.DisplayWarnings(warnings)

	if err != nil {
		return err
	}

	formatParams := map[string]interface{}{
		"URL": desiredURL(cmd.RequiredArgs.Domain, cmd.Hostname, path, cmd.Port),
	}

	if matches {
		cmd.UI.DisplayText("Route '{{.URL}}' does exist.", formatParams)
	} else {
		cmd.UI.DisplayText("Route '{{.URL}}' does not exist.", formatParams)
	}

	cmd.UI.DisplayOK()

	return nil
}<|MERGE_RESOLUTION|>--- conflicted
+++ resolved
@@ -9,15 +9,9 @@
 
 	RequiredArgs    flag.Domain      `positional-args:"yes"`
 	Hostname        string           `long:"hostname" short:"n" description:"Hostname used to identify the HTTP route"`
-<<<<<<< HEAD
-	Path            flag.V7RoutePath `long:"path" description:"Path for the route"`
-	Port            int              `long:"port" description:"Port used to identify the TCP route"`
-	usage           interface{}      `usage:"Check an HTTP route:\n   CF_NAME check-route DOMAIN [--hostname HOSTNAME] [--path PATH]\n\nCheck a TCP route:\n   cf check-route DOMAIN --port PORT\n\nEXAMPLES:\n   CF_NAME check-route example.com                      # example.com\n   CF_NAME check-route example.com -n myhost --path foo # myhost.example.com/foo\n   CF_NAME check-route example.com --path foo           # example.com/foo\n   CF_NAME check-route example.com --port 5000          # example.com:5000"`
-=======
 	Path            flag.V7RoutePath `long:"path" description:"Path used to identify the HTTP route"`
 	Port            int              `long:"port" description:"Port used to identify the TCP route"`
 	usage           interface{}      `usage:"Check an HTTP route:\n      CF_NAME check-route DOMAIN [--hostname HOSTNAME] [--path PATH]\n\n   Check a TCP route:\n      cf check-route DOMAIN --port PORT\n\nEXAMPLES:\n   CF_NAME check-route example.com                      # example.com\n   CF_NAME check-route example.com -n myhost --path foo # myhost.example.com/foo\n   CF_NAME check-route example.com --path foo           # example.com/foo\n   CF_NAME check-route example.com --port 5000          # example.com:5000"`
->>>>>>> b452577c
 	relatedCommands interface{}      `related_commands:"create-route, delete-route, routes"`
 }
 
