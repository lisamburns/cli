--- conflicted
+++ resolved
@@ -41,11 +41,7 @@
 
 			Eventually(session).Should(Say(`OPTIONS:`))
 			Eventually(session).Should(Say(`--hostname, -n\s+Hostname used to identify the HTTP route`))
-<<<<<<< HEAD
-			Eventually(session).Should(Say(`--path\s+Path for the route`))
-=======
 			Eventually(session).Should(Say(`--path\s+Path used to identify the HTTP route`))
->>>>>>> b452577c
 			Eventually(session).Should(Say(`--port\s+Port used to identify the TCP route`))
 			Eventually(session).Should(Say(`\n`))
 
