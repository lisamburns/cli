package ccv3_test

import (
	"fmt"
	"net/http"
	"time"

	"code.cloudfoundry.org/cli/api/cloudcontroller/ccerror"
	. "code.cloudfoundry.org/cli/api/cloudcontroller/ccv3"
	"code.cloudfoundry.org/cli/api/cloudcontroller/ccv3/ccv3fakes"
	"code.cloudfoundry.org/cli/api/cloudcontroller/ccv3/constant"
	. "github.com/onsi/ginkgo"
	. "github.com/onsi/ginkgo/extensions/table"
	. "github.com/onsi/gomega"
	. "github.com/onsi/gomega/ghttp"
)

var _ = Describe("Job", func() {
	var client *Client

	Describe("Job", func() {
		DescribeTable("IsComplete",
			func(status constant.JobState, expected bool) {
				job := Job{State: status}
				Expect(job.IsComplete()).To(Equal(expected))
			},

			Entry("when failed, it returns false", constant.JobFailed, false),
			Entry("when complete, it returns true", constant.JobComplete, true),
			Entry("when processing, it returns false", constant.JobProcessing, false),
		)

		DescribeTable("HasFailed",
			func(status constant.JobState, expected bool) {
				job := Job{State: status}
				Expect(job.HasFailed()).To(Equal(expected))
			},

			Entry("when failed, it returns true", constant.JobFailed, true),
			Entry("when complete, it returns false", constant.JobComplete, false),
			Entry("when processing, it returns false", constant.JobProcessing, false),
		)

		Describe("IsAt", func() {
			It("returns true when status matches", func() {
				job := Job{State: constant.JobComplete}
				Expect(job.IsAt(constant.JobComplete)).To(BeTrue())
				job = Job{State: constant.JobFailed}
				Expect(job.IsAt(constant.JobFailed)).To(BeTrue())
				job = Job{State: constant.JobProcessing}
				Expect(job.IsAt(constant.JobProcessing)).To(BeTrue())
				job = Job{State: constant.JobPolling}
				Expect(job.IsAt(constant.JobPolling)).To(BeTrue())
			})
			It("returns false when status does not match", func() {
				job := Job{State: constant.JobComplete}
				Expect(job.IsAt(constant.JobFailed)).To(BeFalse())
				Expect(job.IsAt(constant.JobProcessing)).To(BeFalse())
				Expect(job.IsAt(constant.JobPolling)).To(BeFalse())
				job = Job{State: constant.JobPolling}
				Expect(job.IsAt(constant.JobFailed)).To(BeFalse())
				Expect(job.IsAt(constant.JobProcessing)).To(BeFalse())
				Expect(job.IsAt(constant.JobComplete)).To(BeFalse())
			})
		})

		DescribeTable("Errors converts JobErrorDetails",
			func(code int, expectedErrType error) {
				rawErr := JobErrorDetails{
					Code:   constant.JobErrorCode(code),
					Detail: fmt.Sprintf("code %d", code),
					Title:  "some-err-title",
				}

				job := Job{
					GUID:      "some-job-guid",
					RawErrors: []JobErrorDetails{rawErr},
				}

				Expect(job.Errors()).To(HaveLen(1))
				Expect(job.Errors()[0]).To(MatchError(expectedErrType))
			},

			Entry("BuildpackNameStackTaken", 290000, ccerror.BuildpackAlreadyExistsForStackError{Message: "code 290000"}),
			Entry("BuildpackInvalid", 290003, ccerror.BuildpackInvalidError{Message: "code 290003"}),
			Entry("BuildpackStacksDontMatch", 390011, ccerror.BuildpackStacksDontMatchError{Message: "code 390011"}),
			Entry("BuildpackStackDoesNotExist", 390012, ccerror.BuildpackStackDoesNotExistError{Message: "code 390012"}),
			Entry("BuildpackZipError", 390013, ccerror.BuildpackZipInvalidError{Message: "code 390013"}),
			Entry("V3JobFailedError", 1111111, ccerror.V3JobFailedError{JobGUID: "some-job-guid", Code: constant.JobErrorCode(1111111), Detail: "code 1111111", Title: "some-err-title"}),
		)
	})

	Describe("GetJob", func() {
		var (
			jobLocation JobURL

			job        Job
			warnings   Warnings
			executeErr error
		)

		BeforeEach(func() {
			client, _ = NewTestClient()
			jobLocation = JobURL(fmt.Sprintf("%s/some-job-location", server.URL()))
		})

		JustBeforeEach(func() {
			job, warnings, executeErr = client.GetJob(jobLocation)
		})

		When("no errors are encountered", func() {
			BeforeEach(func() {
				jsonResponse := `{
						"guid": "job-guid",
						"created_at": "2016-06-08T16:41:27Z",
						"updated_at": "2016-06-08T16:41:27Z",
						"operation": "app.delete",
						"state": "PROCESSING",
						"warnings": [{"detail": "a warning"}, {"detail": "another warning"}],
						"links": {
							"self": {
								"href": "/v3/jobs/job-guid"
							}
						}
					}
				}`

				server.AppendHandlers(
					CombineHandlers(
						VerifyRequest(http.MethodGet, "/some-job-location"),
						RespondWith(http.StatusOK, jsonResponse, http.Header{"X-Cf-Warnings": {"warning-1, warning-2"}}),
					))
			})

			It("returns job with all warnings", func() {
				Expect(executeErr).NotTo(HaveOccurred())
				Expect(warnings).To(ConsistOf(Warnings{"warning-1", "warning-2", "a warning", "another warning"}))
				Expect(job.GUID).To(Equal("job-guid"))
				Expect(job.State).To(Equal(constant.JobProcessing))
			})
		})

		When("the job fails", func() {
			BeforeEach(func() {
				jsonResponse := `{
						"guid": "job-guid",
						"created_at": "2016-06-08T16:41:27Z",
						"updated_at": "2016-06-08T16:41:27Z",
						"operation": "delete",
						"state": "FAILED",
						"errors": [
							{
								"detail": "blah blah",
								"title": "CF-JobFail",
								"code": 1234
							}
						],
						"links": {
							"self": {
								"href": "/v3/jobs/job-guid"
							}
						}
					}`

				server.AppendHandlers(
					CombineHandlers(
						VerifyRequest(http.MethodGet, "/some-job-location"),
						RespondWith(http.StatusOK, jsonResponse, http.Header{"X-Cf-Warnings": {"warning-1, warning-2"}}),
					))
			})

			It("returns job with all warnings", func() {
				Expect(executeErr).NotTo(HaveOccurred())
				Expect(warnings).To(ConsistOf(Warnings{"warning-1", "warning-2"}))
				Expect(job.GUID).To(Equal("job-guid"))
				Expect(job.State).To(Equal(constant.JobFailed))
				Expect(job.RawErrors[0].Detail).To(Equal("blah blah"))
				Expect(job.RawErrors[0].Title).To(Equal("CF-JobFail"))
				Expect(job.RawErrors[0].Code).To(BeEquivalentTo(1234))
			})
		})
	})

	When("Polling jobs", func() {
		var (
			jobLocation JobURL

			warnings   Warnings
			executeErr error

			startTime time.Time

			jobPollingTimeout time.Duration
			fakeClock         *ccv3fakes.FakeClock
		)

		appendHandler := func(state string, warnings Warnings) {
			server.AppendHandlers(
				CombineHandlers(
					VerifyRequest(http.MethodGet, "/some-job-location"),
					RespondWith(http.StatusAccepted, fmt.Sprintf(`
						{
							"guid": "job-guid",
							"created_at": "2016-06-08T16:41:27Z",
							"updated_at": "2016-06-08T16:41:27Z",
							"operation": "app.delete",
							"state": "%s",
							"links": {
								"self": {
									"href": "/v3/jobs/job-guid"
								}
							}
						}`, state), http.Header{"X-Cf-Warnings": warnings}),
				),
			)
		}

		appendFailureHandler := func(message string, code constant.JobErrorCode, warnings Warnings) {
			server.AppendHandlers(
				CombineHandlers(
					VerifyRequest(http.MethodGet, "/some-job-location"),
					RespondWith(http.StatusOK, fmt.Sprintf(`{
							"guid": "job-guid",
							"created_at": "2016-06-08T16:41:27Z",
							"updated_at": "2016-06-08T16:41:27Z",
							"operation": "app.delete",
							"state": "FAILED",
							"errors": [ {
								"detail": "%s",
								"code": %d
							} ],
							"links": {
								"self": {
									"href": "/v3/jobs/job-guid"
								}
							}
						}`, message, code), http.Header{"X-Cf-Warnings": warnings}),
				),
			)
		}

		itSkipsEmptyURLs := func() {
			When("the job URL is empty", func() {
				BeforeEach(func() {
					jobLocation = ""
				})

				It("immediately succeeds", func() {
					Expect(executeErr).ToNot(HaveOccurred())
					Expect(warnings).To(BeEmpty())
				})
			})
		}

		itFinishesWhenCompleteOrFailed := func() {
			When("the job starts queued and then finishes successfully", func() {
				BeforeEach(func() {
					appendHandler("PROCESSING", Warnings{"warning-1"})
					appendHandler("PROCESSING", Warnings{"warning-2"})
					appendHandler("COMPLETE", Warnings{"warning-3", "warning-4"})
				})

				It("should poll until completion", func() {
					Expect(executeErr).ToNot(HaveOccurred())
					Expect(warnings).To(ConsistOf("warning-1", "warning-2", "warning-3", "warning-4"))
				})
			})

			When("the job starts queued and then fails", func() {
				BeforeEach(func() {
					appendHandler("PROCESSING", Warnings{"warning-1"})
					appendHandler("PROCESSING", Warnings{"warning-2", "warning-3"})
					appendFailureHandler("some-message", constant.JobErrorCodeBuildpackAlreadyExistsForStack, Warnings{"warning-4"})
				})

				It("returns the first error", func() {
					Expect(executeErr).To(MatchError(ccerror.BuildpackAlreadyExistsForStackError{
						Message: "some-message",
					}))
					Expect(warnings).To(ConsistOf("warning-1", "warning-2", "warning-3", "warning-4"))
				})
			})
		}

		itRespectsTimeouts := func() {
			Context("polling timeouts", func() {
				When("the job runs longer than the OverallPollingTimeout", func() {
					BeforeEach(func() {
						jobPollingTimeout = 100 * time.Millisecond
						client, fakeClock = NewTestClient(Config{
							JobPollingTimeout: jobPollingTimeout,
						})

						clockTime := time.Now()
						fakeClock.NowReturnsOnCall(0, clockTime)
						fakeClock.NowReturnsOnCall(1, clockTime)
						fakeClock.NowReturnsOnCall(2, clockTime.Add(60*time.Millisecond))
						fakeClock.NowReturnsOnCall(3, clockTime.Add(60*time.Millisecond*2))

						appendHandler("PROCESSING", Warnings{"warning-1"})
						appendHandler("PROCESSING", Warnings{"warning-2", "warning-3"})
						appendHandler("FINISHED", Warnings{"warning-4"})
					})

					It("raises a JobTimeoutError", func() {
						Expect(executeErr).To(MatchError(ccerror.JobTimeoutError{
							Timeout: jobPollingTimeout,
							JobGUID: "job-guid",
						}))
						Expect(warnings).To(ConsistOf("warning-1", "warning-2", "warning-3"))
					})

					// Fuzzy test to ensure that the overall function time isn't [far]
					// greater than the OverallPollingTimeout. Since this is partially
					// dependent on the speed of the system, the expectation is that the
					// function *should* never exceed three times the timeout.
					It("does not run [too much] longer than the timeout", func() {
						endTime := time.Now()
						Expect(executeErr).To(HaveOccurred())

						// If the jobPollingTimeout is less than the PollingInterval,
						// then the margin may be too small, we should not allow the
						// jobPollingTimeout to be set to less than the PollingInterval
						Expect(endTime).To(BeTemporally("~", startTime, 3*jobPollingTimeout))
					})
				})
			})
		}

		BeforeEach(func() {
			client, _ = NewTestClient(Config{JobPollingTimeout: time.Minute})
			jobLocation = JobURL(fmt.Sprintf("%s/some-job-location", server.URL()))
		})

		Describe("PollJob", func() {
			JustBeforeEach(func() {
				startTime = time.Now()
				warnings, executeErr = client.PollJob(jobLocation)
			})

			itSkipsEmptyURLs()
			itFinishesWhenCompleteOrFailed()
			itRespectsTimeouts()
		})

<<<<<<< HEAD
		Describe("PollJobForState", func() {
			JustBeforeEach(func() {
				startTime = time.Now()
				warnings, executeErr = client.PollJobForState(jobLocation, constant.JobPolling)
			})

			itSkipsEmptyURLs()
			itFinishesWhenCompleteOrFailed()
			itRespectsTimeouts()

			When("Job reaches the required state", func() {
				BeforeEach(func() {
					appendHandler("PROCESSING", Warnings{"warning-1"})
					appendHandler("PROCESSING", Warnings{"warning-2"})
					appendHandler("POLLING", Warnings{"warning-3"})
				})

				It("should poll until the desired state", func() {
					Expect(executeErr).ToNot(HaveOccurred())
					Expect(warnings).To(ConsistOf("warning-1", "warning-2", "warning-3"))
=======
			})

			Context("job fails with an error", func() {
				BeforeEach(func() {
					server.AppendHandlers(
						CombineHandlers(
							VerifyRequest(http.MethodGet, "/some-job-location"),
							RespondWith(http.StatusOK, fmt.Sprintf(`{
							"guid": "job-guid",
							"created_at": "2016-06-08T16:41:27Z",
							"updated_at": "2016-06-08T16:41:27Z",
							"operation": "app.delete",
							"state": "FAILED",
							"errors": [ {
								"detail": "%s",
								"code": %d
							} ],
							"links": {
								"self": {
									"href": "/v3/jobs/job-guid"
								}
							}
						}`, "some-message", constant.JobErrorCodeBuildpackAlreadyExistsForStack), http.Header{"X-Cf-Warnings": {"warning-4"}}),
						))
				})
				It("returns the first error", func() {
					Expect(executeErr).To(MatchError(ccerror.BuildpackAlreadyExistsForStackError{
						Message: "some-message",
					}))
					Expect(warnings).To(ConsistOf("warning-1", "warning-2", "warning-3", "warning-4"))
				})
			})
			Context("job fails with no error", func() {
				BeforeEach(func() {
					server.AppendHandlers(
						CombineHandlers(
							VerifyRequest(http.MethodGet, "/some-job-location"),
							RespondWith(http.StatusOK, `{
							"guid": "job-guid",
							"created_at": "2016-06-08T16:41:27Z",
							"updated_at": "2016-06-08T16:41:27Z",
							"operation": "app.delete",
							"state": "FAILED",
							"errors": null,
							"links": {
								"self": {
									"href": "/v3/jobs/job-guid"
								}
							}
						}`, http.Header{"X-Cf-Warnings": {"warning-4"}}),
						))
				})
				It("returns JobFailedNoErrorError", func() {
					Expect(executeErr).To(MatchError(ccerror.JobFailedNoErrorError{
						JobGUID: "job-guid",
					}))
					Expect(warnings).To(ConsistOf("warning-1", "warning-2", "warning-3", "warning-4"))
>>>>>>> 6dfd8aaa
				})
			})

		})

		Describe("PollJobToEventStream", func() {
			var stream chan PollJobEvent

			JustBeforeEach(func() {
				startTime = time.Now()
				stream = client.PollJobToEventStream(jobLocation)
			})

			When("the job URL is empty", func() {
				BeforeEach(func() {
					jobLocation = ""
				})

				It("closes the channel without events", func() {
					Consistently(stream).ShouldNot(Receive())
					Eventually(stream).Should(BeClosed())
				})
			})

			When("the job starts queued and then finishes successfully", func() {
				BeforeEach(func() {
					appendHandler("PROCESSING", Warnings{"warning-1"})
					appendHandler("PROCESSING", Warnings{"warning-2"})
					appendHandler("COMPLETE", Warnings{"warning-3", "warning-4"})
				})

				It("should poll until completion", func() {
					Eventually(stream).Should(Receive(Equal(PollJobEvent{
						State:    constant.JobProcessing,
						Err:      nil,
						Warnings: Warnings{"warning-1"},
					})))
					Eventually(stream).Should(Receive(Equal(PollJobEvent{
						State:    constant.JobProcessing,
						Err:      nil,
						Warnings: Warnings{"warning-2"},
					})))
					Eventually(stream).Should(Receive(Equal(PollJobEvent{
						State:    constant.JobComplete,
						Err:      nil,
						Warnings: Warnings{"warning-3", "warning-4"},
					})))
					Eventually(stream).Should(BeClosed())
				})
			})

			When("the job starts queued and then fails", func() {
				BeforeEach(func() {
					appendHandler("PROCESSING", Warnings{"warning-1"})
					appendHandler("PROCESSING", Warnings{"warning-2", "warning-3"})
					appendFailureHandler("some-message", constant.JobErrorCodeBuildpackAlreadyExistsForStack, Warnings{"warning-4"})
				})

				It("returns the first error", func() {
					Eventually(stream).Should(Receive(Equal(PollJobEvent{
						State:    constant.JobProcessing,
						Err:      nil,
						Warnings: Warnings{"warning-1"},
					})))
					Eventually(stream).Should(Receive(Equal(PollJobEvent{
						State:    constant.JobProcessing,
						Err:      nil,
						Warnings: Warnings{"warning-2", "warning-3"},
					})))
					Eventually(stream).Should(Receive(Equal(PollJobEvent{
						State:    constant.JobFailed,
						Err:      ccerror.BuildpackAlreadyExistsForStackError{Message: "some-message"},
						Warnings: Warnings{"warning-4"},
					})))
					Eventually(stream).Should(BeClosed())
				})
			})

			Context("polling timeouts", func() {
				When("the job runs longer than the OverallPollingTimeout", func() {
					BeforeEach(func() {
						jobPollingTimeout = 100 * time.Millisecond
						client, fakeClock = NewTestClient(Config{
							JobPollingTimeout: jobPollingTimeout,
						})

						clockTime := time.Now()
						fakeClock.NowReturnsOnCall(0, clockTime)
						fakeClock.NowReturnsOnCall(1, clockTime)
						fakeClock.NowReturnsOnCall(2, clockTime.Add(60*time.Millisecond))
						fakeClock.NowReturnsOnCall(3, clockTime.Add(60*time.Millisecond*2))

						appendHandler("PROCESSING", Warnings{"warning-1"})
						appendHandler("PROCESSING", Warnings{"warning-2", "warning-3"})
						appendHandler("PROCESSING", Warnings{"warning-4"})
					})

					It("returns a JobTimeoutError", func() {
						Eventually(stream).Should(Receive(Equal(PollJobEvent{
							State: constant.JobProcessing,
							Err: ccerror.JobTimeoutError{
								Timeout: jobPollingTimeout,
								JobGUID: "job-guid",
							},
							Warnings: Warnings{"warning-4"},
						})))
						Eventually(stream).Should(BeClosed())
					})

					// Fuzzy test to ensure that the overall function time isn't [far]
					// greater than the OverallPollingTimeout. Since this is partially
					// dependent on the speed of the system, the expectation is that the
					// function *should* never exceed three times the timeout.
					It("does not run [too much] longer than the timeout", func() {
						Eventually(stream).Should(BeClosed())
						endTime := time.Now()

						// If the jobPollingTimeout is less than the PollingInterval,
						// then the margin may be too small, we should not allow the
						// jobPollingTimeout to be set to less than the PollingInterval
						Expect(endTime).To(BeTemporally("~", startTime, 3*jobPollingTimeout))
					})
				})
			})
		})
	})
})<|MERGE_RESOLUTION|>--- conflicted
+++ resolved
@@ -270,139 +270,24 @@
 				BeforeEach(func() {
 					appendHandler("PROCESSING", Warnings{"warning-1"})
 					appendHandler("PROCESSING", Warnings{"warning-2", "warning-3"})
-					appendFailureHandler("some-message", constant.JobErrorCodeBuildpackAlreadyExistsForStack, Warnings{"warning-4"})
-				})
-
-				It("returns the first error", func() {
-					Expect(executeErr).To(MatchError(ccerror.BuildpackAlreadyExistsForStackError{
-						Message: "some-message",
-					}))
-					Expect(warnings).To(ConsistOf("warning-1", "warning-2", "warning-3", "warning-4"))
-				})
-			})
-		}
-
-		itRespectsTimeouts := func() {
-			Context("polling timeouts", func() {
-				When("the job runs longer than the OverallPollingTimeout", func() {
+				})
+				Context("with an error", func() {
 					BeforeEach(func() {
-						jobPollingTimeout = 100 * time.Millisecond
-						client, fakeClock = NewTestClient(Config{
-							JobPollingTimeout: jobPollingTimeout,
-						})
-
-						clockTime := time.Now()
-						fakeClock.NowReturnsOnCall(0, clockTime)
-						fakeClock.NowReturnsOnCall(1, clockTime)
-						fakeClock.NowReturnsOnCall(2, clockTime.Add(60*time.Millisecond))
-						fakeClock.NowReturnsOnCall(3, clockTime.Add(60*time.Millisecond*2))
-
-						appendHandler("PROCESSING", Warnings{"warning-1"})
-						appendHandler("PROCESSING", Warnings{"warning-2", "warning-3"})
-						appendHandler("FINISHED", Warnings{"warning-4"})
-					})
-
-					It("raises a JobTimeoutError", func() {
-						Expect(executeErr).To(MatchError(ccerror.JobTimeoutError{
-							Timeout: jobPollingTimeout,
-							JobGUID: "job-guid",
+						appendFailureHandler("some-message", constant.JobErrorCodeBuildpackAlreadyExistsForStack, Warnings{"warning-4"})
+					})
+					It("returns the first error", func() {
+						Expect(executeErr).To(MatchError(ccerror.BuildpackAlreadyExistsForStackError{
+							Message: "some-message",
 						}))
-						Expect(warnings).To(ConsistOf("warning-1", "warning-2", "warning-3"))
-					})
-
-					// Fuzzy test to ensure that the overall function time isn't [far]
-					// greater than the OverallPollingTimeout. Since this is partially
-					// dependent on the speed of the system, the expectation is that the
-					// function *should* never exceed three times the timeout.
-					It("does not run [too much] longer than the timeout", func() {
-						endTime := time.Now()
-						Expect(executeErr).To(HaveOccurred())
-
-						// If the jobPollingTimeout is less than the PollingInterval,
-						// then the margin may be too small, we should not allow the
-						// jobPollingTimeout to be set to less than the PollingInterval
-						Expect(endTime).To(BeTemporally("~", startTime, 3*jobPollingTimeout))
-					})
-				})
-			})
-		}
-
-		BeforeEach(func() {
-			client, _ = NewTestClient(Config{JobPollingTimeout: time.Minute})
-			jobLocation = JobURL(fmt.Sprintf("%s/some-job-location", server.URL()))
-		})
-
-		Describe("PollJob", func() {
-			JustBeforeEach(func() {
-				startTime = time.Now()
-				warnings, executeErr = client.PollJob(jobLocation)
-			})
-
-			itSkipsEmptyURLs()
-			itFinishesWhenCompleteOrFailed()
-			itRespectsTimeouts()
-		})
-
-<<<<<<< HEAD
-		Describe("PollJobForState", func() {
-			JustBeforeEach(func() {
-				startTime = time.Now()
-				warnings, executeErr = client.PollJobForState(jobLocation, constant.JobPolling)
-			})
-
-			itSkipsEmptyURLs()
-			itFinishesWhenCompleteOrFailed()
-			itRespectsTimeouts()
-
-			When("Job reaches the required state", func() {
-				BeforeEach(func() {
-					appendHandler("PROCESSING", Warnings{"warning-1"})
-					appendHandler("PROCESSING", Warnings{"warning-2"})
-					appendHandler("POLLING", Warnings{"warning-3"})
-				})
-
-				It("should poll until the desired state", func() {
-					Expect(executeErr).ToNot(HaveOccurred())
-					Expect(warnings).To(ConsistOf("warning-1", "warning-2", "warning-3"))
-=======
-			})
-
-			Context("job fails with an error", func() {
-				BeforeEach(func() {
-					server.AppendHandlers(
-						CombineHandlers(
-							VerifyRequest(http.MethodGet, "/some-job-location"),
-							RespondWith(http.StatusOK, fmt.Sprintf(`{
-							"guid": "job-guid",
-							"created_at": "2016-06-08T16:41:27Z",
-							"updated_at": "2016-06-08T16:41:27Z",
-							"operation": "app.delete",
-							"state": "FAILED",
-							"errors": [ {
-								"detail": "%s",
-								"code": %d
-							} ],
-							"links": {
-								"self": {
-									"href": "/v3/jobs/job-guid"
-								}
-							}
-						}`, "some-message", constant.JobErrorCodeBuildpackAlreadyExistsForStack), http.Header{"X-Cf-Warnings": {"warning-4"}}),
-						))
-				})
-				It("returns the first error", func() {
-					Expect(executeErr).To(MatchError(ccerror.BuildpackAlreadyExistsForStackError{
-						Message: "some-message",
-					}))
-					Expect(warnings).To(ConsistOf("warning-1", "warning-2", "warning-3", "warning-4"))
-				})
-			})
-			Context("job fails with no error", func() {
-				BeforeEach(func() {
-					server.AppendHandlers(
-						CombineHandlers(
-							VerifyRequest(http.MethodGet, "/some-job-location"),
-							RespondWith(http.StatusOK, `{
+						Expect(warnings).To(ConsistOf("warning-1", "warning-2", "warning-3", "warning-4"))
+					})
+				})
+				Context("without an error", func() {
+					BeforeEach(func() {
+						server.AppendHandlers(
+							CombineHandlers(
+								VerifyRequest(http.MethodGet, "/some-job-location"),
+								RespondWith(http.StatusOK, `{
 							"guid": "job-guid",
 							"created_at": "2016-06-08T16:41:27Z",
 							"updated_at": "2016-06-08T16:41:27Z",
@@ -414,18 +299,105 @@
 									"href": "/v3/jobs/job-guid"
 								}
 							}
-						}`, http.Header{"X-Cf-Warnings": {"warning-4"}}),
-						))
-				})
-				It("returns JobFailedNoErrorError", func() {
-					Expect(executeErr).To(MatchError(ccerror.JobFailedNoErrorError{
-						JobGUID: "job-guid",
-					}))
-					Expect(warnings).To(ConsistOf("warning-1", "warning-2", "warning-3", "warning-4"))
->>>>>>> 6dfd8aaa
-				})
-			})
-
+						}`, http.Header{"X-Cf-Warnings": []string{"warning-4"}}),
+							),
+						)
+					})
+
+					It("returns the JobFailedNoErrorError", func() {
+						Expect(executeErr).To(MatchError(ccerror.JobFailedNoErrorError{
+							JobGUID: "job-guid",
+						}))
+						Expect(warnings).To(ConsistOf("warning-1", "warning-2", "warning-3", "warning-4"))
+					})
+				})
+			})
+
+		}
+
+		itRespectsTimeouts := func() {
+			Context("polling timeouts", func() {
+				When("the job runs longer than the OverallPollingTimeout", func() {
+					BeforeEach(func() {
+						jobPollingTimeout = 100 * time.Millisecond
+						client, fakeClock = NewTestClient(Config{
+							JobPollingTimeout: jobPollingTimeout,
+						})
+
+						clockTime := time.Now()
+						fakeClock.NowReturnsOnCall(0, clockTime)
+						fakeClock.NowReturnsOnCall(1, clockTime)
+						fakeClock.NowReturnsOnCall(2, clockTime.Add(60*time.Millisecond))
+						fakeClock.NowReturnsOnCall(3, clockTime.Add(60*time.Millisecond*2))
+
+						appendHandler("PROCESSING", Warnings{"warning-1"})
+						appendHandler("PROCESSING", Warnings{"warning-2", "warning-3"})
+						appendHandler("FINISHED", Warnings{"warning-4"})
+					})
+
+					It("raises a JobTimeoutError", func() {
+						Expect(executeErr).To(MatchError(ccerror.JobTimeoutError{
+							Timeout: jobPollingTimeout,
+							JobGUID: "job-guid",
+						}))
+						Expect(warnings).To(ConsistOf("warning-1", "warning-2", "warning-3"))
+					})
+
+					// Fuzzy test to ensure that the overall function time isn't [far]
+					// greater than the OverallPollingTimeout. Since this is partially
+					// dependent on the speed of the system, the expectation is that the
+					// function *should* never exceed three times the timeout.
+					It("does not run [too much] longer than the timeout", func() {
+						endTime := time.Now()
+						Expect(executeErr).To(HaveOccurred())
+
+						// If the jobPollingTimeout is less than the PollingInterval,
+						// then the margin may be too small, we should not allow the
+						// jobPollingTimeout to be set to less than the PollingInterval
+						Expect(endTime).To(BeTemporally("~", startTime, 3*jobPollingTimeout))
+					})
+				})
+			})
+		}
+
+		BeforeEach(func() {
+			client, _ = NewTestClient(Config{JobPollingTimeout: time.Minute})
+			jobLocation = JobURL(fmt.Sprintf("%s/some-job-location", server.URL()))
+		})
+
+		Describe("PollJob", func() {
+			JustBeforeEach(func() {
+				startTime = time.Now()
+				warnings, executeErr = client.PollJob(jobLocation)
+			})
+
+			itSkipsEmptyURLs()
+			itFinishesWhenCompleteOrFailed()
+			itRespectsTimeouts()
+		})
+
+		Describe("PollJobForState", func() {
+			JustBeforeEach(func() {
+				startTime = time.Now()
+				warnings, executeErr = client.PollJobForState(jobLocation, constant.JobPolling)
+			})
+
+			itSkipsEmptyURLs()
+			itFinishesWhenCompleteOrFailed()
+			itRespectsTimeouts()
+
+			When("Job reaches the required state", func() {
+				BeforeEach(func() {
+					appendHandler("PROCESSING", Warnings{"warning-1"})
+					appendHandler("PROCESSING", Warnings{"warning-2"})
+					appendHandler("POLLING", Warnings{"warning-3"})
+				})
+
+				It("should poll until the desired state", func() {
+					Expect(executeErr).ToNot(HaveOccurred())
+					Expect(warnings).To(ConsistOf("warning-1", "warning-2", "warning-3"))
+				})
+			})
 		})
 
 		Describe("PollJobToEventStream", func() {
